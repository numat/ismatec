--- conflicted
+++ resolved
@@ -21,13 +21,8 @@
     args = parser.parse_args(args)
 
     async def run():
-<<<<<<< HEAD
         async with Pump(address=args.address) as pump:
-            d = await pump.get_flowrate(args.channel)
-=======
-        async with Pump(address=(args.address, args.port), timeout=.2) as pump:
             d = await pump.get_flow_rate(args.channel)
->>>>>>> ab87ed7f
             print(json.dumps(d, indent=4))
 
     loop = asyncio.new_event_loop()
