--- conflicted
+++ resolved
@@ -5,12 +5,8 @@
 """
 import logging
 
-<<<<<<< HEAD
-from .util import Protocol, SerialCommunicator, SocketCommunicator
-=======
 from .util import (Communicator, Protocol, SerialCommunicator,
                    SocketCommunicator)
->>>>>>> ab87ed7f
 
 logger = logging.getLogger('ismatec')
 
@@ -39,7 +35,7 @@
         """
         if address.startswith('tcp://'):
             ip, port = address[6:].split(':')
-            self.hw = SocketCommunicator(address=(ip, int(port)), **kwargs)
+            self.hw: Communicator = SocketCommunicator(address=(ip, int(port)), **kwargs)
         else:
             self.hw = SerialCommunicator(address=address, **kwargs)
 
@@ -62,7 +58,6 @@
         """Provide exit to the context manager."""
         self.hw._stop_event.set()
 
-<<<<<<< HEAD
     async def get_version(self) -> str:
         """Get device version information."""
         pump_version = self.hw.query('1#').strip().split(' ')
@@ -73,15 +68,6 @@
             'pump head': pump_version[2],
             'protocol': protocol_version,
         }
-=======
-    async def get_pump_version(self) -> str:
-        """Return the pump model, firmware version, and pump head type code."""
-        return self.hw.query('1#').strip()
-
-    async def get_serial_protocol_version(self) -> int:
-        """Return serial protocol version."""
-        return int(self.hw.query('1x!'))
->>>>>>> ab87ed7f
 
     async def set_flow_rate(self, channel: int, flowrate):
         """Set the flow rate of the specified channel."""
