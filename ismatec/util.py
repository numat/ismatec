--- conflicted
+++ resolved
@@ -48,20 +48,6 @@
         while not self._stop_event.is_set():
             self.loop()
         self.close()
-<<<<<<< HEAD
-=======
-
-    def command(self, cmd) -> bool:
-        """Place a command in the request queue and return the response."""
-        logger.debug(f"writing command '{cmd}' to {self.address}")
-        self.req_q.put(cmd)
-        result = self.res_q.get()
-        if result == '*':
-            return True
-        else:
-            logger.debug(f'WARNING: command {cmd} returned {result}')
-            return False
->>>>>>> b78f5c3a
 
     def query(self, cmd) -> str:
         """Place a query in the request queue and return the response."""
@@ -170,15 +156,12 @@
         """Initialize socket."""
         assert address.startswith('tcp://')
         super(SocketCommunicator, self).__init__()
-<<<<<<< HEAD
-=======
         try:
             address, port = address.split(':')
         except ValueError:
             raise ValueError('address must be hostname:port')
         self.socket = socket.socket(socket.AF_INET, socket.SOCK_STREAM)
         self.socket.connect((address, int(port)))
->>>>>>> b78f5c3a
         self.timeout = timeout
         self.socket = socket.socket(socket.AF_INET, socket.SOCK_STREAM)
         self.socket.connect(address)
